git:
  depth: 3
sudo: false
language: node_js
cache:
  yarn: true
  directories:
    - node_modules
node_js:
- '7'
- '6'
- '4'
env:
  global:
    - BABEL_ENV=test
  matrix:
    - PKG_CMD="npm"
    - PKG_CMD="yarn"
before_install:
  - nvm use $TRAVIS_NODE_VERSION
  - npm set loglevel error
  - npm set progress false
<<<<<<< HEAD
  - 'if [ $PKG_CMD = "yarn" ]; then npm i -g yarn@0.21.3 ; fi'
=======
  - 'if [ $PKG_CMD = "yarn" ]; then npm i -g yarn@0.22.0 ; fi'
>>>>>>> 4312ad92
install:
  - $PKG_CMD install
script:
  - 'if [ -n "${LINT-}" ]; then $PKG_CMD run lint ; fi'
  - 'if [ -z "${LINT-}" ]; then $PKG_CMD run test-ci ; fi'
matrix:
  fast_finish: true
  include:
    - node_js: "node"
      env: LINT=true PKG_CMD="npm"
<<<<<<< HEAD
  exclude:
    - node_js: "4"
      env: PKG_CMD="yarn"
=======

after_success: 'if [ -z "${LINT-}" ]; then npm run coverage-ci ; fi'
>>>>>>> 4312ad92
<|MERGE_RESOLUTION|>--- conflicted
+++ resolved
@@ -20,11 +20,7 @@
   - nvm use $TRAVIS_NODE_VERSION
   - npm set loglevel error
   - npm set progress false
-<<<<<<< HEAD
-  - 'if [ $PKG_CMD = "yarn" ]; then npm i -g yarn@0.21.3 ; fi'
-=======
   - 'if [ $PKG_CMD = "yarn" ]; then npm i -g yarn@0.22.0 ; fi'
->>>>>>> 4312ad92
 install:
   - $PKG_CMD install
 script:
@@ -35,11 +31,7 @@
   include:
     - node_js: "node"
       env: LINT=true PKG_CMD="npm"
-<<<<<<< HEAD
   exclude:
     - node_js: "4"
       env: PKG_CMD="yarn"
-=======
-
-after_success: 'if [ -z "${LINT-}" ]; then npm run coverage-ci ; fi'
->>>>>>> 4312ad92
+after_success: 'if [ -z "${LINT-}" ]; then npm run coverage-ci ; fi'