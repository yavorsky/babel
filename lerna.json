--- conflicted
+++ resolved
@@ -1,10 +1,6 @@
 {
   "lerna": "2.0.0-beta.23",
-<<<<<<< HEAD
-  "version": "6.22.1",
-=======
   "version": "6.22.2",
->>>>>>> d76092b2
   "changelog": {
     "repo": "babel/babel",
     "labels": {
